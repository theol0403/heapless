--- conflicted
+++ resolved
@@ -1,271 +1,106 @@
-// #![deny(rust_2018_compatibility)]
-// #![deny(rust_2018_idioms)]
-// #![deny(warnings)]
-
-// use std::{sync::mpsc, thread};
-
-// use generic_array::typenum::Unsigned;
-// use heapless::{consts::*, mpmc::Q64, spsc};
-// use scoped_threadpool::Pool;
-
-// #[test]
-// fn once() {
-//     static mut RB: spsc::Queue<i32, U4> = spsc::Queue(heapless::i::Queue::new());
-
-//     let rb = unsafe { &mut RB };
-
-//     rb.enqueue(0).unwrap();
-
-//     let (mut p, mut c) = rb.split();
-
-//     p.enqueue(1).unwrap();
-
-//     thread::spawn(move || {
-//         p.enqueue(1).unwrap();
-//     });
-
-//     thread::spawn(move || {
-//         c.dequeue().unwrap();
-//     });
-// }
-
-// #[test]
-// fn twice() {
-//     static mut RB: spsc::Queue<i32, U4> = spsc::Queue(heapless::i::Queue::new());
-
-//     let rb = unsafe { &mut RB };
-
-//     rb.enqueue(0).unwrap();
-//     rb.enqueue(1).unwrap();
-
-//     let (mut p, mut c) = rb.split();
-
-//     thread::spawn(move || {
-//         p.enqueue(2).unwrap();
-//         p.enqueue(3).unwrap();
-//     });
-
-//     thread::spawn(move || {
-//         c.dequeue().unwrap();
-//         c.dequeue().unwrap();
-//     });
-// }
-
-// #[test]
-// fn scoped() {
-//     let mut rb: spsc::Queue<i32, U4> = spsc::Queue::new();
-
-//     rb.enqueue(0).unwrap();
-
-//     {
-//         let (mut p, mut c) = rb.split();
-
-//         Pool::new(2).scoped(move |scope| {
-//             scope.execute(move || {
-//                 p.enqueue(1).unwrap();
-//             });
-
-//             scope.execute(move || {
-//                 c.dequeue().unwrap();
-//             });
-//         });
-//     }
-
-//     rb.dequeue().unwrap();
-// }
-
-// #[test]
-// fn contention() {
-//     type N = U1024;
-
-//     let mut rb: spsc::Queue<u8, N> = spsc::Queue::new();
-
-//     {
-//         let (mut p, mut c) = rb.split();
-
-//         Pool::new(2).scoped(move |scope| {
-//             scope.execute(move || {
-//                 let mut sum: u32 = 0;
-
-//                 for i in 0..(2 * N::to_u32()) {
-//                     sum = sum.wrapping_add(i);
-//                     while let Err(_) = p.enqueue(i as u8) {}
-//                 }
-
-//                 println!("producer: {}", sum);
-//             });
-
-//             scope.execute(move || {
-//                 let mut sum: u32 = 0;
-
-<<<<<<< HEAD
-//                 for _ in 0..(2 * N::to_u32()) {
-//                     loop {
-//                         match c.dequeue() {
-//                             Some(v) => {
-//                                 sum = sum.wrapping_add(v as u32);
-//                                 break;
-//                             }
-//                             _ => {}
-//                         }
-//                     }
-//                 }
-
-//                 println!("consumer: {}", sum);
-//             });
-//         });
-//     }
-
-//     assert!(rb.is_empty());
-// }
-
-// #[test]
-// fn mpmc_contention() {
-//     const N: u32 = 64;
-
-//     static Q: Q64<u32> = Q64::new();
-
-//     let (s, r) = mpsc::channel();
-//     Pool::new(2).scoped(|scope| {
-//         let s1 = s.clone();
-//         scope.execute(move || {
-//             let mut sum: u32 = 0;
-
-//             for i in 0..(16 * N) {
-//                 sum = sum.wrapping_add(i);
-//                 while let Err(_) = Q.enqueue(i) {}
-//             }
-
-//             s1.send(sum).unwrap();
-//         });
-
-//         let s2 = s.clone();
-//         scope.execute(move || {
-//             let mut sum: u32 = 0;
-
-//             for _ in 0..(16 * N) {
-//                 loop {
-//                     match Q.dequeue() {
-//                         Some(v) => {
-//                             sum = sum.wrapping_add(v);
-//                             break;
-//                         }
-//                         _ => {}
-//                     }
-//                 }
-//             }
-
-//             s2.send(sum).unwrap();
-//         });
-//     });
-
-//     assert_eq!(r.recv().unwrap(), r.recv().unwrap());
-// }
-
-// #[test]
-// fn unchecked() {
-//     type N = U1024;
-
-//     let mut rb: spsc::Queue<u8, N> = spsc::Queue::new();
-
-//     for _ in 0..N::to_usize() / 2 {
-//         rb.enqueue(1).unwrap();
-//     }
-
-//     {
-//         let (mut p, mut c) = rb.split();
-
-//         Pool::new(2).scoped(move |scope| {
-//             scope.execute(move || {
-//                 for _ in 0..N::to_usize() / 2 {
-//                     unsafe {
-//                         p.enqueue_unchecked(2);
-//                     }
-//                 }
-//             });
-
-//             scope.execute(move || {
-//                 let mut sum: usize = 0;
-
-//                 for _ in 0..N::to_usize() / 2 {
-//                     sum = sum.wrapping_add(usize::from(unsafe { c.dequeue_unchecked() }));
-//                 }
-
-//                 assert_eq!(sum, N::to_usize() / 2);
-//             });
-//         });
-//     }
-
-//     assert_eq!(rb.len(), N::to_usize() / 2);
-// }
-
-// #[test]
-// fn len_properly_wraps() {
-//     type N = U3;
-//     let mut rb: spsc::Queue<u8, N> = spsc::Queue::new();
-
-//     rb.enqueue(1).unwrap();
-//     assert_eq!(rb.len(), 1);
-//     rb.dequeue();
-//     assert_eq!(rb.len(), 0);
-//     rb.enqueue(2).unwrap();
-//     assert_eq!(rb.len(), 1);
-//     rb.enqueue(3).unwrap();
-//     assert_eq!(rb.len(), 2);
-//     rb.enqueue(4).unwrap();
-//     assert_eq!(rb.len(), 3);
-// }
-
-// #[test]
-// fn iterator_properly_wraps() {
-//     type N = U3;
-//     let mut rb: spsc::Queue<u8, N> = spsc::Queue::new();
-
-//     rb.enqueue(1).unwrap();
-//     rb.dequeue();
-//     rb.enqueue(2).unwrap();
-//     rb.enqueue(3).unwrap();
-//     rb.enqueue(4).unwrap();
-//     let expected = [2, 3, 4];
-//     let mut actual = [0, 0, 0];
-//     for (idx, el) in rb.iter().enumerate() {
-//         actual[idx] = *el;
-//     }
-//     assert_eq!(expected, actual)
-// }
-
-// #[test]
-// fn pool() {
-//     use heapless::pool::singleton::Pool as _;
-
-//     static mut M: [u8; (N + 1) * 8] = [0; (N + 1) * 8];
-//     const N: usize = 16 * 1024;
-//     heapless::pool!(A: [u8; 8]);
-
-//     A::grow(unsafe { &mut M });
-
-//     Pool::new(2).scoped(move |scope| {
-//         scope.execute(move || {
-//             for _ in 0..N / 4 {
-//                 let a = A::alloc().unwrap();
-//                 let b = A::alloc().unwrap();
-//                 drop(a);
-//                 let b = b.init([1; 8]);
-//                 drop(b);
-//             }
-//         });
-
-//         scope.execute(move || {
-//             for _ in 0..N / 2 {
-//                 let a = A::alloc().unwrap();
-//                 let a = a.init([2; 8]);
-//                 drop(a);
-//             }
-//         });
-//     });
-// }
-=======
-                for _ in 0..(2 * N::to_u32()) {
+#![deny(rust_2018_compatibility)]
+#![deny(rust_2018_idioms)]
+#![deny(warnings)]
+
+use std::{sync::mpsc, thread};
+
+use heapless::{
+    mpmc::Q64,
+    spsc::{self, MultiCore},
+};
+use scoped_threadpool::Pool;
+
+#[test]
+fn once() {
+    static mut RB: spsc::Queue<i32, usize, MultiCore, 4> = spsc::Queue::new();
+
+    let rb = unsafe { &mut RB };
+
+    rb.enqueue(0).unwrap();
+
+    let (mut p, mut c) = rb.split();
+
+    p.enqueue(1).unwrap();
+
+    thread::spawn(move || {
+        p.enqueue(1).unwrap();
+    });
+
+    thread::spawn(move || {
+        c.dequeue().unwrap();
+    });
+}
+
+#[test]
+fn twice() {
+    static mut RB: spsc::Queue<i32, usize, MultiCore, 4> = spsc::Queue::new();
+
+    let rb = unsafe { &mut RB };
+
+    rb.enqueue(0).unwrap();
+    rb.enqueue(1).unwrap();
+
+    let (mut p, mut c) = rb.split();
+
+    thread::spawn(move || {
+        p.enqueue(2).unwrap();
+        p.enqueue(3).unwrap();
+    });
+
+    thread::spawn(move || {
+        c.dequeue().unwrap();
+        c.dequeue().unwrap();
+    });
+}
+
+#[test]
+fn scoped() {
+    let mut rb: spsc::Queue<i32, usize, MultiCore, 4> = spsc::Queue::new();
+
+    rb.enqueue(0).unwrap();
+
+    {
+        let (mut p, mut c) = rb.split();
+
+        Pool::new(2).scoped(move |scope| {
+            scope.execute(move || {
+                p.enqueue(1).unwrap();
+            });
+
+            scope.execute(move || {
+                c.dequeue().unwrap();
+            });
+        });
+    }
+
+    rb.dequeue().unwrap();
+}
+
+#[test]
+fn contention() {
+    const N: usize = 1024;
+
+    let mut rb: spsc::Queue<u8, usize, MultiCore, 4> = spsc::Queue::new();
+
+    {
+        let (mut p, mut c) = rb.split();
+
+        Pool::new(2).scoped(move |scope| {
+            scope.execute(move || {
+                let mut sum: u32 = 0;
+
+                for i in 0..(2 * N) {
+                    sum = sum.wrapping_add(i as u32);
+                    while let Err(_) = p.enqueue(i as u8) {}
+                }
+
+                println!("producer: {}", sum);
+            });
+
+            scope.execute(move || {
+                let mut sum: u32 = 0;
+
+                for _ in 0..(2 * N) {
                     loop {
                         match c.dequeue() {
                             Some(v) => {
@@ -330,11 +165,11 @@
 
 #[test]
 fn unchecked() {
-    type N = U1024;
-
-    let mut rb: spsc::Queue<u8, N> = spsc::Queue::new();
-
-    for _ in 0..N::to_usize() / 2 {
+    const N: usize = 1024;
+
+    let mut rb: spsc::Queue<u8, usize, MultiCore, N> = spsc::Queue::new();
+
+    for _ in 0..N / 2 {
         rb.enqueue(1).unwrap();
     }
 
@@ -343,7 +178,7 @@
 
         Pool::new(2).scoped(move |scope| {
             scope.execute(move || {
-                for _ in 0..N::to_usize() / 2 {
+                for _ in 0..N / 2 {
                     unsafe {
                         p.enqueue_unchecked(2);
                     }
@@ -353,22 +188,22 @@
             scope.execute(move || {
                 let mut sum: usize = 0;
 
-                for _ in 0..N::to_usize() / 2 {
+                for _ in 0..N/ 2 {
                     sum = sum.wrapping_add(usize::from(unsafe { c.dequeue_unchecked() }));
                 }
 
-                assert_eq!(sum, N::to_usize() / 2);
-            });
-        });
-    }
-
-    assert_eq!(rb.len(), N::to_usize() / 2);
+                assert_eq!(sum, N / 2);
+            });
+        });
+    }
+
+    assert_eq!(rb.len(), N/ 2);
 }
 
 #[test]
 fn len_properly_wraps() {
-    type N = U3;
-    let mut rb: spsc::Queue<u8, N> = spsc::Queue::new();
+    const N: usize = 3;
+    let mut rb: spsc::Queue<u8, usize, MultiCore, N> = spsc::Queue::new();
 
     rb.enqueue(1).unwrap();
     assert_eq!(rb.len(), 1);
@@ -384,8 +219,8 @@
 
 #[test]
 fn iterator_properly_wraps() {
-    type N = U3;
-    let mut rb: spsc::Queue<u8, N> = spsc::Queue::new();
+    const N: usize = 3;
+    let mut rb: spsc::Queue<u8, usize, MultiCore, N> = spsc::Queue::new();
 
     rb.enqueue(1).unwrap();
     rb.dequeue();
@@ -429,5 +264,4 @@
             }
         });
     });
-}
->>>>>>> b3877665
+}